--- conflicted
+++ resolved
@@ -456,7 +456,6 @@
         string parameters
     )
     {
-<<<<<<< HEAD
         // modifiers returnType name(parameters)
         int totalLength =
             modifiers.Length + 1 + returnType.Length + 1 + name.Length + 1 + parameters.Length + 1;
@@ -467,32 +466,14 @@
             static (span, state) =>
             {
                 int pos = 0;
-=======
-        bool hasReturnType = !string.IsNullOrEmpty(returnType);
-        // modifiers [returnType ]name(parameters) - space after returnType only if it exists
-        int totalLength = modifiers.Length + 1 + (hasReturnType ? returnType.Length + 1 : 0) + name.Length + 1 + parameters.Length + 1;
-
-        return string.Create(totalLength, (modifiers, returnType, name, parameters, hasReturnType), static (span, state) =>
-        {
-            int pos = 0;
->>>>>>> 3f7a17c0
 
                 state.modifiers.AsSpan().CopyTo(span[pos..]);
                 pos += state.modifiers.Length;
                 span[pos++] = ' ';
 
-<<<<<<< HEAD
                 state.returnType.AsSpan().CopyTo(span[pos..]);
                 pos += state.returnType.Length;
                 span[pos++] = ' ';
-=======
-            if (state.hasReturnType)
-            {
-                state.returnType.AsSpan().CopyTo(span[pos..]);
-                pos += state.returnType.Length;
-                span[pos++] = ' ';
-            }
->>>>>>> 3f7a17c0
 
                 state.name.AsSpan().CopyTo(span[pos..]);
                 pos += state.name.Length;
